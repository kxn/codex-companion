--- conflicted
+++ resolved
@@ -34,40 +34,24 @@
 	buf, _ := json.Marshal(payload)
 	req, err := http.NewRequestWithContext(ctx, http.MethodPost, tokenURL, bytes.NewReader(buf))
 	if err != nil {
-<<<<<<< HEAD
+		logger.Errorf("new token request: %v", err)
 		return "", "", 0, err
-=======
-		logger.Errorf("new token request: %v", err)
-		return "", 0, err
->>>>>>> 7ada5127
 	}
 	req.Header.Set("Content-Type", "application/json")
 	resp, err := http.DefaultClient.Do(req)
 	if err != nil {
-<<<<<<< HEAD
+		logger.Errorf("token request failed: %v", err)
 		return "", "", 0, err
 	}
 	defer resp.Body.Close()
 	if resp.StatusCode != http.StatusOK {
+		logger.Errorf("token request unexpected status: %s", resp.Status)
 		return "", "", 0, fmt.Errorf("unexpected status: %s", resp.Status)
 	}
 	var tr tokenResponse
 	if err := json.NewDecoder(resp.Body).Decode(&tr); err != nil {
+		logger.Errorf("decode token response: %v", err)
 		return "", "", 0, err
-=======
-		logger.Errorf("token request failed: %v", err)
-		return "", 0, err
-	}
-	defer resp.Body.Close()
-	if resp.StatusCode != http.StatusOK {
-		logger.Errorf("token request unexpected status: %s", resp.Status)
-		return "", 0, fmt.Errorf("unexpected status: %s", resp.Status)
-	}
-	var tr tokenResponse
-	if err := json.NewDecoder(resp.Body).Decode(&tr); err != nil {
-		logger.Errorf("decode token response: %v", err)
-		return "", 0, err
->>>>>>> 7ada5127
 	}
 	return tr.AccessToken, tr.RefreshToken, time.Duration(tr.ExpiresIn) * time.Second, nil
 }
