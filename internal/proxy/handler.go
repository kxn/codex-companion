--- conflicted
+++ resolved
@@ -122,11 +122,7 @@
 				Method:    r.Method,
 				URL:       r.URL.String(),
 				ReqHeader: r.Header.Clone(),
-<<<<<<< HEAD
-				ReqBody:   body,
-=======
 				ReqBody:   string(reqBody),
->>>>>>> 34cb3f4f
 				Error:     err.Error(),
 			})
 			if attempts == 2 {
@@ -145,11 +141,7 @@
 			Method:     r.Method,
 			URL:        r.URL.String(),
 			ReqHeader:  r.Header.Clone(),
-<<<<<<< HEAD
-			ReqBody:    body,
-=======
 			ReqBody:    string(reqBody),
->>>>>>> 34cb3f4f
 			RespHeader: resp.Header.Clone(),
 			RespBody:   string(respBody),
 			Status:     resp.StatusCode,
